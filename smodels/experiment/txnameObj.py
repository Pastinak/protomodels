--- conflicted
+++ resolved
@@ -256,13 +256,8 @@
         self.dataTag = datatag
         self._id = Id
         self._accept_errors_upto=accept_errors_upto
-<<<<<<< HEAD
-        self._V = None
-        self.loadData(value)
-=======
         self._V = None ## rotation matrix, derived from PCA
         self.loadData( value )
->>>>>>> 77833e9d
         if self._keep_values:
             self.origdata = value
 
@@ -675,17 +670,13 @@
             m=(np.matrix(Mx) - self.delta_x).tolist()[0]
             M.append(m)
 
-<<<<<<< HEAD
-        ## we dont need thousands of points for SVD
-        n = int(math.ceil ( len(M) / 2000. ) )
-        Vt=svd(M[::n])[2]
-=======
         try:
-            Vt=svd(M)[2]
+            ## we dont need thousands of points for SVD
+            n = int(math.ceil ( len(M) / 2000. ) )
+            Vt=svd(M[::n])[2]
         except Exception as e:
             logger.error ( "exception caught when performing singular value decomposition: %s, %s" % ( type(e), e ) )
             sys.exit()
->>>>>>> 77833e9d
         V=Vt.T
         self._V= V ## self.round ( V )
         Mp=[]
@@ -702,19 +693,9 @@
                 self.dimensionality=nz
         MpCut=[]
         for i in Mp:
-<<<<<<< HEAD
             MpCut.append(i[:self.dimensionality].tolist() )
-
-        if self.dimensionality > 1:
-            self.tri = qhull.Delaunay(MpCut)
-        else:            
-            self.tri = Delaunay1D(MpCut)           
-
-    def hasNoZeroes(self):
-        """
-        Maybe we have no zeroes at all?
-        """
-=======
+        """ FIXME thats the code that was in the covariance patch,
+            instead of the single line above.
             if self.dimensionality > 1:
                 MpCut.append(i[:self.dimensionality].tolist() )
             else:
@@ -732,12 +713,17 @@
             self.dimensionality = 2
         else:
             self._1dim = False
-             
-        # self.Mp=MpCut ## also keep the rotated points, with truncated zeros
-        self.tri = qhull.Delaunay( MpCut ) ## triangulation
-        
->>>>>>> 77833e9d
-        
+        """
+        if self.dimensionality > 1:
+            self.tri = qhull.Delaunay(MpCut)
+        else:            
+            self.tri = Delaunay1D(MpCut)           
+
+        
+    def hasNoZeroes(self):
+        """
+        Maybe we have no zeroes at all?
+        """
         for i in self.y_values:
             if abs ( i ) < 1e-9:
                 return False
