--- conflicted
+++ resolved
@@ -11,13 +11,12 @@
 
 import sys
 import copy
+from smodels.particlesLoader import rEven, rOdd
 from smodels.theory.exceptions import SModelSTheoryError as SModelSError
 import itertools
 
 from smodels.tools.smodelsLogging import logger
 
-
-#Particle dictionary. Convenient for defining multiple particles with one label.                                                              
 ptcDic = {"e"  : ["e+",  "e-"],                                                                                                               
           "mu" : ["mu+", "mu-"],                                                                                                              
           "ta" : ["ta+", "ta-"],                                                                                                              
@@ -29,8 +28,8 @@
           "L+" : ["e+",  "mu+", "ta+"],                                                                                                       
           "L-" : ["e-",  "mu-", "ta-"],                                                                                                       
           "L"  : ["e+",  "mu+", "ta+", "e-", "mu-", "ta-"],                                                                                   
-          "jet" : ["q", "g", "c", "pi"],                                                                                                    
-          "all" : ["e+",  "mu+", "ta+", "e-", "mu-", "ta-", "W+", "W-","Z",
+          "jet" : ["q", "g", "c", "pi"],                                                                                                      
+          "all" : ["e+",  "mu+", "ta+", "e-", "mu-", "ta-", "W+", "W-","Z",                                                                   
                    "photon","higgs","t+","t-","b","c","q","g","c","pi"]}
 
 def getName(pdg):
@@ -42,8 +41,6 @@
     :returns: particle name (e.g. gluino, mu-, ...)
     
     """
-    
-    from smodels.particlesLoader import rEven, rOdd
     p = int(pdg)
     if p in rOdd:
         return rOdd[p]
@@ -62,7 +59,6 @@
     :returns: particle pdg; None, if name could not be resolved
     
     """
-    from smodels.particlesLoader import rEven, rOdd
     for (pdg, pname) in rOdd.items():
         if name == pname:
             return abs(pdg)
@@ -85,7 +81,6 @@
     
     """
     
-<<<<<<< HEAD
     outstr = ""
     if type(instring) == type('st'):
         outstr = instring
@@ -96,41 +91,6 @@
                 raise SModelSError()
             # Combine list of strings in a single string
             outstr += st
-=======
-    elements = []
-    if isinstance(instring,list):
-        for elStr in instring:
-            elements += elementsInStr(elStr, removeQuotes)
-    elif isinstance(instring,str):
-        if instring.count('[') != instring.count(']'):
-            raise SModelSError("Syntax error in string: ``%s''." \
-                  "Check your constraints and conditions in your database." % str(instring))
-
-        tempstring = instring.replace(" ", "")
-        from smodels.particlesLoader import rEven
-        while tempstring.find('[') != -1:
-            el0 = tempstring.find('[')
-            elf = el0
-            brackDiff = tempstring.count('[',el0,elf+1)-tempstring.count(']',el0,elf+1)
-            while brackDiff != 0:
-                elf = tempstring.find(']',elf+1)
-                brackDiff = tempstring.count('[',el0,elf+1)-tempstring.count(']',el0,elf+1)
-            tempEl = tempstring[el0:elf+1]
-            tempEl = tempEl.replace(']'," ").replace("["," ").replace(","," ")
-            particles = list(set([str(ptc) for ptc in tempEl.split() if ptc]))
-            particles = [ptc.replace("'","").replace('"',"").strip() for ptc in particles]
-            unknownParticles = [ptc for ptc in particles if ((not ptc in list(rEven.values()))
-                                                         and (not ptc in ptcDic) and ptc != '*')]
-            if unknownParticles:
-                raise SModelSError("Unknown particles: %s. Add missing particles to smodels/particles.py" 
-                                   %str(unknownParticles))
-            if removeQuotes:
-                elements.append(tempstring[el0:elf+1].replace("'","").replace('"',""))
-            else:
-                elements.append(tempstring[el0:elf+1])
-            tempstring = tempstring[:el0]+tempstring[elf+1:]
-        return elements
->>>>>>> 93a3b03c
     else:
         raise SModelSError ( "syntax error in constraint/condition: ``%s''." \
               "Check your constraints and conditions in your database." % str(instring) )
@@ -163,7 +123,7 @@
                 if not ptc:
                     continue
                 if not ptc in rEven.values() and not ptc in ptcDic:
-                    logger.error("Unknown particle. Add " + ptc + " to smodels/particles.py")
+                    logger.error("Unknown particle. Add " + ptc + " to your particles.py")
                     raise SModelSError()
 
     # Check if there are not unmatched ['s and/or ]'s in the string
@@ -192,7 +152,6 @@
             outstr += st
 
     vertices = []
-<<<<<<< HEAD
     outstr = outstr.replace(" ", "").replace("'", "")
     vertStr = ""
     nc = 0
@@ -227,44 +186,6 @@
 
     return vertices
 
-=======
-    if isinstance(instring,list):
-        for elStr in instring:
-            vertices += elementsInStr(elStr, removeQuotes)
-    elif isinstance(instring,str):
-        if instring.count('[') != instring.count(']'):
-            raise SModelSError("Syntax error in string: ``%s''." \
-                  "Check your constraints and conditions in your database." % str(instring))
-
-        tempstring = instring.replace(" ", "")
-        from smodels.particlesLoader import rEven
-        while tempstring.find(']') != -1:
-            elf = tempstring.find(']')
-            el0 = tempstring.rfind('[',0,elf)
-            tempEl = tempstring[el0:elf+1]
-            tempEl = tempEl.replace(']'," ").replace("["," ").replace(","," ")
-            if not tempEl.strip():
-                tempstring = tempstring[:el0]+tempstring[elf+1:]
-                continue
-            particles = list(set([str(ptc) for ptc in tempEl.split() if ptc]))
-            particles = [ptc.replace("'","").replace('"',"").strip() for ptc in particles]
-            unknownParticles = [ptc for ptc in particles if ((not ptc in list(rEven.values()))
-                                                         and (not ptc in ptcDic) and ptc != '*')]
-            if unknownParticles:
-                raise SModelSError("Unknown particles: %s. Add missing particles to smodels/particles.py" 
-                                   %str(unknownParticles))
-            if removeQuotes:
-                vertices.append(tempstring[el0:elf+1].replace("'","").replace('"',""))
-            else:
-                vertices.append(tempstring[el0:elf+1])
-            tempstring = tempstring[:el0]+tempstring[elf+1:]
-        return vertices
-    else:
-        raise SModelSError("Input must be a string or a list of strings. Type %s found:\n %s" 
-                           %(type(instring),instring))
-        
-        
->>>>>>> 93a3b03c
 def simParticles(plist1, plist2, useDict=True):
     """
     Compares two lists of particle names. Allows for dictionary
@@ -283,7 +204,6 @@
         raise SModelSError()
     if len(plist1) != len(plist2):
         return False
-    from smodels.particlesLoader import rEven
     for i,p in enumerate(plist1):
         if not isinstance(p,str) or not isinstance(plist2[i],str):
             logger.error("Input must be a list of particle strings")
