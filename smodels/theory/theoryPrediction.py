"""
.. module:: theoryPrediction
   :synopsis: Provides a class to encapsulate the results of the computation of
              reference cross sections and related functions.

.. moduleauthor:: Andre Lessa <lessa.a.p@gmail.com>
.. autofunction:: _getElementsFrom
"""

from smodels.theory import clusterTools, crossSection, element
from smodels.theory.particleNames import elementsInStr
<<<<<<< HEAD
from smodels.theory.auxiliaryFunctions import cSim, cGtr  #DO NOT REMOVE
=======
from smodels.theory.auxiliaryFunctions import cSim, cGtr # DO NOT REMOVE
import sys, copy
>>>>>>> 77833e9d
from smodels.tools.physicsUnits import TeV,fb
from smodels.theory.exceptions import SModelSTheoryError as SModelSError

from smodels.tools.smodelsLogging import logger

class TheoryPrediction(object):
    """
    An instance of this class represents the results of the theory prediction
    for an analysis.

    :ivar analysis: holds the analysis (ULanalysis or EManalysis object)
                    to which the prediction refers
    :ivar xsection: xsection of the theory prediction
                (relevant cross section to be compared with the experimental limits).
                For EM-type analyses, it corresponds to sigma*eff, for
                UL-type analyses, eff is considered to be 1.
                It is a XSection object.
    :ivar effectiveEff: the effective efficiency for EM-type analyses.
    :ivar conditions: list of values for the analysis conditions
                      (only for upper limit-type analysis, e.g. analysis=ULanalysis)
    :ivar mass: mass of the cluster to which the theory prediction refers
                (only for upper limit-type analysis, e.g. analysis=ULanalysis)

    """
    def __init__(self):
        self.xsection = None
        self.effectiveEff = None
        self.conditions = None
        self.mass = None

    def dataId ( self ):
        """ return id of dataset,
            or "combined" for combined results """
        if type(self.dataset) == list:
            return "combined"
        return self.dataset.dataInfo.dataId

    def analysisId ( self ):
        """ return name of analysis """
        if type(self.dataset) == list:
            return self.dataset[0].globalInfo.id
        return self.dataset.globalInfo.id

    def dataType ( self ):
        """ return EM / UL """
        if type ( self.dataset ) == list:
            ## combined result? must be efficiencyMap!
            return "efficiencyMap"
        return self.dataset.dataInfo.dataType

    def getUpperLimit ( self, expected=False ):
        """ Get the upper limit on sigma*eff
        :param expected: return expected Upper Limit, instead of observed.
        """
        if self.dataId() == "combined":
            if expected:
                return self.combinedExpectedUL
            return self.combinedUL
        if expected:
            if not hasattr ( self, "_eul" ):
                self._eul = self.expResult.getUpperLimitFor ( mass=self.mass, \
                           dataID=self.dataId(), expected=expected, txname = self.txnames[0])
            return self._eul
        if not hasattr ( self, "_ul" ):
            ## store it for future retrieval
            self._ul = self.expResult.getUpperLimitFor ( mass=self.mass, \
                           dataID=self.dataId(), expected=expected, txname = self.txnames[0])
        return self._ul

    def getRValue ( self, expected = False ):
        """ get the r value = theory prediction / experimental upper limit """
        if expected:
            return self.xsection.value / self.getExpectedUpperLimit ()
        return self.xsection.value / self.getUpperLimit ()

    def computeStatistics(self):
        """
        Compute the likelihood, chi2 and expected upper limit for this theory prediction.
        The resulting values are stored as the likelihood, chi2 and expectedUL attributes.
        """
        if type ( self.dataset ) == list:
            ## a prediction for a combined result? special
            lumi = self.expResult.globalInfo.lumi
            pred = (self.xsection.value*lumi).asNumber() / self.effectiveEff
            nsig = [ pred * x for x in self.efficiencies ]
            self.likelihood = self.expResult.combinedLikelihood ( nsig )
            self.chi2 = self.expResult.totalChi2 ( nsig )
            # self.expectedUL = None
            return

        if self.dataset.dataInfo.dataType == 'upperLimit':
            ## FIXME need to write procedure for combined results!!
            self.likelihood = None
            self.chi2 = None
            self.expectedUL = None
            return

        lumi = self.dataset.globalInfo.lumi
        nsig = (self.xsection.value*lumi).asNumber()
        llhd = self.dataset.likelihood(nsig)
        chi2 = self.dataset.chi2(nsig)
        expectedUL = self.dataset.getSRUpperLimit(alpha = 0.05, expected = True)

        self.likelihood =  llhd
        self.chi2 =  chi2
        self.expectedUL = expectedUL

    def getmaxCondition(self):
        """
        Returns the maximum xsection from the list conditions

        :returns: maximum condition xsection (float)
        """

        if not self.conditions: return 0.
        # maxcond = 0.
        values = [ 0. ]
        for value in self.conditions.values():
            if value == 'N/A': return value
            if value == None: continue
            #print ( "value=",value,type(value),float(value) )
            #maxcond = max(maxcond,float(value))
            values.append ( float(value) )
        return max(values)
        # return maxcond

    def __str__(self):
        ret = "%s:%s" % ( self.analysisId(), self.xsection )
        #self.computeStatistics()
        #ret += ", llhd=%f." % self.likelihood
        return ret

    def isCombined ( self ):
        """ does this theory pred stem from combining several datasets?
            (implies the existence of a covariance matrix) """
        return type(self.dataset)==list

    def describe ( self ):
        if not hasattr ( self, "chi2" ):
            self.computeStatistics()
        # return a lengthy description
        ret =  "[theoryPrediction] analysis: %s\n" % self.analysisId()
        ret += "     prediction (sigma*eff): %s\n" % self.xsection
        ret += "         prediction (sigma): %s\n" % ( self.xsection.value / self.effectiveEff )
        ret += "       effective efficiency: %s\n" % self.effectiveEff
        ds = "None"
        if type (self.dataset) == list:
            ds = "multiple (%d combined)" % len(self.dataset)
        else:
            dataId = self.dataset.dataInfo.dataId
            folderName = self.dataset.dataInfo.path
            ds = "%s (%s)" % ( dataId, self.dataset.folderName() )
        ret += "                   datasets: %s\n" % ds
        ret += "      obs limit (sigma*eff): %s\n" % self.getUpperLimit()
        ret += "      exp limit (sigma*eff): %s\n" % self.getUpperLimit( expected=True )
        ret += "          obs limit (sigma): %s\n" % (self.getUpperLimit() / self.effectiveEff )
        eul_ = self.getUpperLimit( expected=True )
        eul = eul_
        if type(eul)!=type(None):
            eul = eul / self.effectiveEff
         
        ret += "          exp limit (sigma): %s\n" % ( eul )
        ret += "                      obs r: %f\n" % ( self.xsection.value / self.getUpperLimit() )
        exp_r = None
        if type(eul_)!=type(None):
                exp_r = self.xsection.value / eul_
        ret += "                      exp r: %f\n" % ( exp_r )
        ret += "                       chi2: %s\n" % ( self.chi2 )
        return ret

class TheoryPredictionList(object):
    """
    An instance of this class represents a collection of theory prediction
    objects.

    :ivar _theoryPredictions: list of TheoryPrediction objects
    """

    def __init__(self, theoryPredictions=None):
        """
        Initializes the list.

        :parameter theoryPredictions: list of TheoryPrediction objects
        """
        self._theoryPredictions = []
        if theoryPredictions and isinstance(theoryPredictions,list):
            self._theoryPredictions = theoryPredictions

    def append(self,theoryPred):
        self._theoryPredictions.append ( theoryPred )

    def __str__(self):
        if len ( self._theoryPredictions ) == 0:
            return "no predictions."
        ret = "%d predictions: " % len ( self._theoryPredictions )
        ret += ", ".join ( [ str(s) for s in self._theoryPredictions ] )
        return ret

    def __iter__(self):
        for theoryPrediction in self._theoryPredictions:
            yield theoryPrediction

    def __getitem__(self, index):
        return self._theoryPredictions[index]

    def __len__(self):
        return len(self._theoryPredictions)

    def __add__(self,theoPredList):
        if isinstance(theoPredList,TheoryPredictionList):
            res = TheoryPredictionList()
            res._theoryPredictions = self._theoryPredictions + theoPredList._theoryPredictions
            return res
        else:
            return None

    def __radd__(self, theoPredList):
        if theoPredList == 0:
            return self
        else:
            return self.__add__(theoPredList)

def theoryPredictionsFor( expResult, smsTopList, maxMassDist=0.2,
                          useBestDataset=True, combinedResults=True ):
    """
    Compute theory predictions for the given experimental result, using the list of
    elements in smsTopList.
    For each Txname appearing in expResult, it collects the elements and
    efficiencies, combine the masses (if needed) and compute the conditions
    (if exist).

    :parameter expResult: expResult to be considered (ExpResult object)
    :parameter smsTopList: list of topologies containing elements
                           (TopologyList object)
    :parameter maxMassDist: maximum mass distance for clustering elements (float)
    :parameter useBestDataset: If True, uses only the best dataset (signal region).
               If False, returns predictions for all datasets.
    :parameter combinedResults: add theory predictions that result from
               combining datasets.
    :returns:  a TheoryPredictionList object containing a list of TheoryPrediction
               objects
    """

    combResults = []
    preds = _sortPredictions ( expResult, smsTopList, maxMassDist, combinedResults )
    for xsecinfo,preds in preds.items():
        effs = [ pred.effectiveEff for pred in preds ]
        if sum ( effs ) == 0.:
            logger.info ( "all efficiencies of combination in %s are zero. will skip." % expResult.globalInfo.id )
            break
        cul = expResult.getCombinedUpperLimitFor ( effs )
        eul = expResult.getCombinedUpperLimitFor ( effs, expected=True )
        combResults.append ( _mergePredictions ( preds, cul, eul ) )

    dataSetResults = []
    #Compute predictions for each data set (for UL analyses there is one single set)
    for dataset in expResult.datasets:
        predList = _getDataSetPredictions(dataset,smsTopList,maxMassDist)
        if predList: dataSetResults.append(predList)
    if not dataSetResults: return None

    #For results with more than one dataset, select the best data set
    #according to the expect upper limit
    if useBestDataset:
        bestResults = _getBestResults(dataSetResults)
        bestResults.expResult = expResult
        for i in combResults:
            bestResults.append ( i )
        for theoPred in bestResults:
            theoPred.expResult = expResult
        return bestResults
    else:
        allResults = sum(dataSetResults)
        for i in combResults:
            allResults.append ( i )
        for theoPred in allResults:
            theoPred.expResult = expResult
        return allResults

def _mergePredictions ( preds, combinedUL, combinedEUL ):
    """ merge theory predictions, for the combined prediction. """
    if len(preds) == 0: return None
    ret=copy.deepcopy( preds[0] )
    ret.efficiencies = []
    eff, wtot = 0., 0.
    for pred in preds:
        w = pred.xsection.value.asNumber(fb)
        eff += pred.effectiveEff * w
        ret.efficiencies.append ( pred.effectiveEff )
        wtot += w
    eff = eff / wtot
    # print ( "combinedUL=",combinedUL )
    ret.xsection.value = ret.xsection.value / ret.effectiveEff * eff ## / preds[0].effectiveEff
    ret.combinedUL = combinedUL * eff
    ret.combinedExpectedUL = None
    if combinedEUL is not None:
        ret.combinedExpectedUL = combinedEUL * eff
    ret.effectiveEff = eff
    # ret.dataset = FIXME special
    ret.dataset = [ x.dataset for x in preds ] # we collect all datasets
    return ret

def _sortPredictions ( expResult, smsTopList, maxMassDist, combine ):
    """ returns list of predictions, sorted by XSectionInfo """
    preds={}
    if not hasattr ( expResult.globalInfo, "covariance" ) or \
       not hasattr ( expResult.globalInfo, "datasetOrder" ) or \
       not combine:
           return preds
    dsOrder = expResult.globalInfo.datasetOrder
    if type ( dsOrder ) == str:
        ## for debugging only, we allow a single dataset
        dsOrder = [ dsOrder ]
    for dsname in dsOrder:
        dataset=expResult.getDataset ( dsname )
        if dataset == None:
            txt = "In %s: dataset %s does not exist." % \
                  ( expResult.globalInfo.id, dsname )
            raise SModelSError ( txt )
        predList = _getDataSetPredictions(dataset,smsTopList,maxMassDist,True)
        if predList:
            for pred in predList:
                info = pred.xsection.info
                if not info in preds.keys():
                    preds[info]=[]
                preds[info].append ( pred )
        else:
            logger.error ( "this is the culprit. we have no predlist. but we need one for combination. lets make one artificially." )
    return preds

def _getBestResults(dataSetResults):
    """
    Returns the best result according to the expected upper limit

    :param dataSetResults: list of TheoryPredictionList objects
    :return: best result (TheoryPredictionList object)
    """

    #In the case of UL analyses or efficiency-maps with a single signal region
    #return the single result:
    if len(dataSetResults) == 1:
        return dataSetResults[0]

    #For efficiency-map analyses with multipler signal regions,
    #select the best one according to the expected upper limit:
    bestExpectedR = 0.
    bestXsec = 0.*fb
    for predList in dataSetResults:
        if len(predList) != 1:
            logger.error("Multiple clusters should only exist for upper limit results!")
            raise SModelSError()
        dataset = predList[0].dataset
        if dataset.dataInfo.dataType != 'efficiencyMap':
            logger.error("Multiple data sets should only exist for efficiency map results!")
            raise SModelSError()
        pred = predList[0]
        xsec = pred.xsection
        expectedR = ( xsec.value/dataset.getSRUpperLimit(0.05,True,False) ).asNumber()
        if expectedR > bestExpectedR or (expectedR == bestExpectedR and xsec.value > bestXsec):
            bestExpectedR = expectedR
            bestPredList = predList
            bestXsec = xsec.value

    return bestPredList

def _getDataSetPredictions(dataset,smsTopList,maxMassDist,force_creation=False):
    """
    Compute theory predictions for a given data set.
    For upper-limit results returns the list of theory predictions for the
    experimental result.  For efficiency-map results returns the list of theory
    predictions for the signal region.  Uses the list of elements in
    smsTopList.
    For each Txname appearing in dataset, it collects the elements and efficiencies,
    combine the masses (if needed) and compute the conditions (if existing).

    :parameter dataset: Data Set to be considered (DataSet object)
    :parameter smsTopList: list of topologies containing elements 
                           (TopologyList object)
    :parameter maxMassDist: maximum mass distance for clustering elements (float)
    :parameter force_creation: force creation of a prediction, even if efficiency
                               is zero. We need this to have consistent input for
                               combinations.
    :returns:  a TheoryPredictionList object containing a list of TheoryPrediction 
               objects
    """

    predictionList = TheoryPredictionList()
    # Select elements belonging to expResult and apply efficiencies
    elements = _getElementsFrom(smsTopList, dataset,force_creation)

    #Check dataset sqrts format:
    if (dataset.globalInfo.sqrts/TeV).normalize()._unit:
            ID = dataset.globalInfo.id
            logger.error( "Sqrt(s) defined with wrong units for %s" % (ID) )
            return False

    #Remove unwanted cross sections
    newelements = []
    for el in elements:
        el.weight = el.weight.getXsecsFor(dataset.globalInfo.sqrts)
        if not el.weight: continue
        newelements.append(el)
    elements = newelements
    if len(elements) == 0: return None

    # Combine elements according to their respective constraints and masses
    # (For efficiencyMap analysis group all elements)
    clusters = _combineElements(elements, dataset, maxDist=maxMassDist)

    # Collect results and evaluate conditions
    for cluster in clusters:
        theoryPrediction = TheoryPrediction()
        theoryPrediction.dataset = dataset
        theoryPrediction.txnames = cluster.txnames
        theoryPrediction.xsection = _evalConstraint(cluster)
        theoryPrediction.conditions = _evalConditions(cluster)
        theoryPrediction.cluster = cluster
        theoryPrediction.mass = cluster.getAvgMass()
        theoryPrediction.effectiveEff = cluster.getEffectiveEfficiency()
        theoryPrediction.PIDs = cluster.getPIDs()
        theoryPrediction.IDs = cluster.getIDs()
        predictionList._theoryPredictions.append(theoryPrediction)

    if len(predictionList) == 0: return None
    else: return predictionList

def _getElementsFrom(smsTopList, dataset, force_creation):
    """
    Get elements that belong to any of the TxNames in dataset
    (appear in any of constraints in the result).
    Loop over all elements in smsTopList and returns a copy of the elements belonging
    to any of the constraints (i.e. have efficiency != 0). The copied elements
    have their weights multiplied by their respective efficiencies.

    :parameter dataset:  Data Set to be considered (DataSet object)
    :parameter smsTopList: list of topologies containing elements 
                           (TopologyList object)
    :parameter force_creation: force creation of element, even if eff == 0. 
                               This is needed for combined results.
    :returns: list of elements (Element objects)
    """

    elements = []
    for txname in dataset.txnameList:
        for top in smsTopList:
            itop = txname._topologyList.index(top)  #Check if the topology appear in txname
            if itop is None: continue
            for el in top.getElements():
                newEl = txname.hasElementAs(el)  #Check if element appears in txname
                if not newEl: continue
                el.covered = True
                eff = txname.getEfficiencyFor(newEl.getMasses())
                if not eff and not force_creation: continue
                el.tested = True
                newEl.eff = eff
                newEl.weight *= eff
                newEl.txname = txname
                elements.append(newEl) #Save element with correct branch ordering

    return elements


def _combineElements(elements, dataset, maxDist):
    """
    Combine elements according to the data set type.
    If expResult == upper limit type, first group elements with different TxNames
    and then into mass clusters.
    If expResult == efficiency map type, group all elements into a single cluster.

    :parameter elements: list of elements (Element objects)
    :parameter expResult: Data Set to be considered (DataSet object)
    :returns: list of element clusters (ElementCluster objects)
    """

    clusters = []

    if dataset.dataInfo.dataType == 'efficiencyMap':
        cluster = clusterTools.groupAll(elements)
        clusters.append(cluster)
    elif dataset.dataInfo.dataType == 'upperLimit':
        txnames = list(set([el.txname for el in elements]))
        for txname in txnames:
            txnameEls = []
            for element in elements:
                if not element.txname == txname:
                    continue
                else: txnameEls.append(element)
            txnameClusters = clusterTools.clusterElements(txnameEls, maxDist)
            clusters += txnameClusters
    else:
        logger.warning("Unkown data type: %s. Data will be ignored."
                       % dataset.dataInfo.dataType)

    return clusters


def _evalConstraint(cluster):
    """
    Evaluate the constraint inside an element cluster.
    If the cluster refers to a specific TxName, sum all the elements' weights
    according to the analysis constraint.
    For efficiency map results, sum all the elements' weights.

    :parameter cluster: cluster of elements (ElementCluster object)
    :returns: cluster cross section
    """

    if cluster.getDataType() == 'efficiencyMap':
        return cluster.getTotalXSec()
    elif cluster.getDataType() == 'upperLimit':
        if len(cluster.txnames) != 1:
            logger.error("An upper limit cluster should never contain more than one TxName")
            raise SModelSError()
        txname = cluster.txnames[0]
        if not txname.constraint or txname.constraint == "not yet assigned":
            return txname.constraint
        exprvalue = _evalExpression(txname.constraint,cluster)
        return exprvalue
    else:
        logger.error("Unknown data type %s" %(str(cluster.getDataType())))
        raise SModelSError()


def _evalConditions(cluster):
    """
    Evaluate the conditions (if any) inside an element cluster.

    :parameter cluster: cluster of elements (ElementCluster object)
    :returns: list of condition values (floats) if analysis type == upper limit. None, otherwise.
    """

    conditionVals = {}
    for txname in cluster.txnames:
        if not txname.condition or txname.condition == "not yet assigned":
            continue
        #Make sure conditions is always a list
        if isinstance(txname.condition,str):
            conditions =  [txname.condition]
        elif isinstance(txname.condition,list):
            conditions = txname.condition
        else:
            logger.error("Conditions should be a list or a string")
            raise SModelSError()

        # Loop over conditions
        for cond in conditions:
            exprvalue = _evalExpression(cond,cluster)
            if type(exprvalue) == type(crossSection.XSection()):
                conditionVals[cond] = exprvalue.value
            else:
                conditions[cond] = exprvalue

    if not conditionVals:
        return None
    else:
        return conditionVals


def _evalExpression(stringExpr,cluster):
    """
    Auxiliary method to evaluate a string expression using the weights of the elements in the cluster.
    Replaces the elements in stringExpr (in bracket notation) by their weights and evaluate the
    expression.
    e.g. computes the total weight of string expressions such as "[[[e^+]],[[e^-]]]+[[[mu^+]],[[mu^-]]]"
    or ratios of weights of string expressions such as "[[[e^+]],[[e^-]]]/[[[mu^+]],[[mu^-]]]"
    and so on...

    :parameter stringExpr: string containing the expression to be evaluated
    :parameter cluster: cluster of elements (ElementCluster object)
    :returns: xsection for the expression. Can be a XSection object, a float or not numerical (None,string,...)

    """

#Get cross section info from cluster (to generate zero cross section values):
    infoList = cluster.elements[0].weight.getInfo()
#Generate elements appearing in the string expression with zero cross sections:
    elements = []
    for elStr in elementsInStr(stringExpr):
        el = element.Element(elStr)
        el.weight = crossSection.XSectionList(infoList)
        elements.append(el)

#Replace elements in strings by their weights and add weights from cluster to the elements list:
    expr = stringExpr[:].replace("'","").replace(" ","")
    for iel, el in enumerate(elements):
        expr = expr.replace(str(el), "elements["+ str(iel) +"].weight")
        for el1 in cluster.elements:
            if el1.particlesMatch(el):
                el.weight.combineWith(el1.weight)
                el.combineMotherElements(el1) ## keep track of all mothers

    if expr.find("Cgtr") >= 0 or expr.find("Csim") >= 0:
        expr = expr.replace("Cgtr", "cGtr")
        expr = expr.replace("Csim", "cSim")
    exprvalue = eval(expr)
    if type(exprvalue) == type(crossSection.XSectionList()):
        if len(exprvalue) != 1:
            logger.error("Evaluation of expression "+expr+" returned multiple values.")
        return exprvalue[0] #Return XSection object
    return exprvalue<|MERGE_RESOLUTION|>--- conflicted
+++ resolved
@@ -9,12 +9,8 @@
 
 from smodels.theory import clusterTools, crossSection, element
 from smodels.theory.particleNames import elementsInStr
-<<<<<<< HEAD
-from smodels.theory.auxiliaryFunctions import cSim, cGtr  #DO NOT REMOVE
-=======
 from smodels.theory.auxiliaryFunctions import cSim, cGtr # DO NOT REMOVE
 import sys, copy
->>>>>>> 77833e9d
 from smodels.tools.physicsUnits import TeV,fb
 from smodels.theory.exceptions import SModelSTheoryError as SModelSError
 
