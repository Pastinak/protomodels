--- conflicted
+++ resolved
@@ -13,11 +13,7 @@
 from smodels.theory.exceptions import SModelSTheoryError as SModelSError
 from smodels.experiment.datasetObj import CombinedDataSet
 from smodels.tools.smodelsLogging import logger
-<<<<<<< HEAD
 import itertools
-=======
-from smodels.tools.statistics import likelihoodFromLimits, chi2FromLimits
->>>>>>> 4a3c3d60
 
 class TheoryPrediction(object):
     """
@@ -424,16 +420,8 @@
         massList.append(pred.mass)
         widthList.append(pred.totalwidth)
         weights.append(pred.xsection.value.asNumber(fb))
-<<<<<<< HEAD
         PIDList += pred.PIDs
         
-=======
-        for pidEntry in pred.PIDs:
-            if not pidEntry in PIDList:
-                PIDList.append(pidEntry)
-        IDList += pred.IDs
-
->>>>>>> 4a3c3d60
     txnameList = list(set(txnameList))
     if None in massList:
         mass = None
@@ -455,16 +443,8 @@
     theoryPrediction.conditions = None
     theoryPrediction.elements = elementList
     theoryPrediction.mass = mass
-<<<<<<< HEAD
     theoryPrediction.PIDs = [pdg for pdg,_ in itertools.groupby(PIDList)] #Remove duplicates
     
-=======
-    theoryPrediction.totalwidth = totalwidth
-    theoryPrediction.PIDs = PIDList
-    theoryPrediction.IDs = IDList
-
-
->>>>>>> 4a3c3d60
     return theoryPrediction
 
 def _getBestResult(dataSetResults):
@@ -554,17 +534,9 @@
         theoryPrediction.elements = cluster.elements
         theoryPrediction.avgElement = cluster.averageElement()
         theoryPrediction.mass = theoryPrediction.avgElement.mass
-<<<<<<< HEAD
         PIDs = [el.pdg for el in cluster.elements]
         theoryPrediction.PIDs = [pdg for pdg,_ in itertools.groupby(PIDs)] #Remove duplicates
         predictionList._theoryPredictions.append(theoryPrediction)
-=======
-        theoryPrediction.totalwidth = theoryPrediction.avgElement.totalwidth
-        theoryPrediction.PIDs = cluster.getPIDs()
-        theoryPrediction.IDs = cluster.getIDs()
-        predictionList._theoryPredictions.append(theoryPrediction)
-
->>>>>>> 4a3c3d60
 
     if len(predictionList) == 0:
         return None
