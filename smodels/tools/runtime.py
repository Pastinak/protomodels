#!/usr/bin/env python3

"""
.. module:: runtime
    :synopsis: Tools to gather info about runtime enviroment,
               ( nCPUs() ), or obtain file type ( filetype() ). Pointer
               to model file is also kept here.

.. moduleauthor:: Wolfgang Waltenberger <wolfgang.waltenberger@gmail.com>

"""

## place to keep the pointer to the model file
<<<<<<< HEAD
modelFile="smodels.share.default_particles"
=======
modelFile="share.models.mssm"
>>>>>>> 4fbffec7

def filetype ( filename ):
    """ obtain information about the filetype of an input file,
        currently only used to discriminate between slha and lhe
        files.

        :returns: filetype as string("slha" or "lhe"),
                  None if file does not exist, or filetype is unknown.
    """
    import os
    if not os.path.exists ( filename ):
        return None
    if filename[-5:].lower() == ".slha":
        return "slha"
    if filename[-4:].lower() == ".lhe":
        return "lhe"
    with open ( filename ) as f:
        for line in f:
            if "<LesHouchesEvents" in line:
                return "lhe"
            if "<event>" in line:
                return "lhe"
            if "block " in line.lower():
                return "slha"
    return None

def nCPUs():
    """ obtain the number of CPU cores on the machine, for several
        platforms and python versions. """
    try:
        import multiprocessing
        return multiprocessing.cpu_count()
    except ImportError as e:
        pass
    try:
        import psutil
        return psutil.NUM_CPUS
    except ImportError as e:
        pass
    try:
        import os
        res = int(os.sysconf('SC_NPROCESSORS_ONLN'))
        if res>0: return res
    except ImportError as e:
        pass
    return None

if __name__ == "__main__":
    print ( "This machine has %d CPUs" % nCPUs() )<|MERGE_RESOLUTION|>--- conflicted
+++ resolved
@@ -11,11 +11,7 @@
 """
 
 ## place to keep the pointer to the model file
-<<<<<<< HEAD
 modelFile="smodels.share.default_particles"
-=======
-modelFile="share.models.mssm"
->>>>>>> 4fbffec7
 
 def filetype ( filename ):
     """ obtain information about the filetype of an input file,
