#!/usr/bin/env python3

"""
.. module:: tools.modelTester
   :synopsis: Functions to test (a set of) points, handling decomposition,
              result and coverage checks, parallelisation.

.. moduleauthor:: Ursula Laa <ursula.laa@lpsc.in2p3.fr>
.. moduleauthor:: Wolfgang Waltenberger <wolfgang.waltenberger@gmail.com>

"""

from smodels.tools import ioObjects
from smodels.tools import coverage, runtime
from smodels.theory import slhaDecomposer
from smodels.theory import lheDecomposer
from smodels.theory.theoryPrediction import theoryPredictionsFor
from smodels.theory.exceptions import SModelSTheoryError as SModelSError
from smodels.tools import crashReport, timeOut
from smodels.tools.printer import MPrinter
import os
import sys
import time
try:
    from ConfigParser import SafeConfigParser
except ImportError as e:
    from configparser import ConfigParser
from smodels.tools.physicsUnits import GeV, fb, TeV
from smodels.experiment.exceptions import DatabaseNotFoundException
from smodels.experiment.databaseObj import Database, ExpResultList
from smodels.tools.smodelsLogging import logger

def testPoint(inputFile, outputDir, parser, databaseVersion, listOfExpRes):
    """
    Test model point defined in input file (running decomposition, check
    results, test coverage)

    :parameter inputFile: path to input file
    :parameter outputDir: path to directory where output is be stored
    :parameter parser: ConfigParser storing information from parameters file
    :parameter databaseVersion: Database version (printed to output file)
    :parameter listOfExpRes: list of ExpResult objects to be considered
    :returns: output of printers
    """

    """Get run parameters and options from the parser"""
    sigmacut = parser.getfloat("parameters", "sigmacut") * fb
    minmassgap = parser.getfloat("parameters", "minmassgap") * GeV
    inputType = runtime.filetype ( inputFile )


    """Setup output printers"""
    masterPrinter = MPrinter()
    masterPrinter.setPrinterOptions(parser)
    masterPrinter.setOutPutFiles(os.path.join(outputDir, os.path.basename(inputFile)))

    """ Add list of analyses loaded to printer"""
    masterPrinter.addObj(ExpResultList(listOfExpRes))

    """Check input file for errors"""
    inputStatus = ioObjects.FileStatus()
    if parser.getboolean("options", "checkInput"):
        inputStatus.checkFile( inputFile, sigmacut)
    """Initialize output status and exit if there were errors in the input"""
    outputStatus = ioObjects.OutputStatus(inputStatus.status, inputFile,
            dict(parser.items("parameters")), databaseVersion)
    masterPrinter.addObj(outputStatus)
    if outputStatus.status < 0:
        return masterPrinter.flush()


    """
    Decompose input file
    ====================
    """
    try:
        """ Decompose input SLHA file, store the output elements in smstoplist """
        if inputType == 'slha':
            smstoplist = slhaDecomposer.decompose(inputFile, sigmacut,
                    doCompress=parser.getboolean("options", "doCompress"),
                    doInvisible=parser.getboolean("options", "doInvisible"),
                    minmassgap=minmassgap)
        else:
            smstoplist = lheDecomposer.decompose(inputFile,
                    doCompress=parser.getboolean("options", "doCompress"),
                    doInvisible=parser.getboolean("options", "doInvisible"),
                    minmassgap=minmassgap)
    except SModelSError as e:
        print ( "Exception %s %s" % ( e, type(e) ) )
        """ Update status to fail, print error message and exit """
        outputStatus.updateStatus(-1)
        return masterPrinter.flush()

    """ Print Decomposition output.
        If no topologies with sigma > sigmacut are found, update status, write
        output file, stop running """
    if not smstoplist:
        outputStatus.updateStatus(-3)
        return masterPrinter.flush()

    masterPrinter.addObj(smstoplist)


    """
    Compute theory predictions
    ====================================================
    """

    """ Get theory prediction for each analysis and print basic output """
    allPredictions = []
    combineResults=False
    try:
        combineResults = parser.getboolean ("options","combineSRs") 
    except Exception as e:
        pass
    for expResult in listOfExpRes:
        theorypredictions = theoryPredictionsFor( expResult, smstoplist,
<<<<<<< HEAD
                    useBestDataset=True, combinedResults=combineResults,
                    marginalize=False )
        if not theorypredictions: continue
=======
                    useBestDataset=True, combinedResults=combineResults )
        if not theorypredictions:
            continue
>>>>>>> 8ef94fd3
        allPredictions += theorypredictions._theoryPredictions

    """Compute chi-square and likelihood"""
    if parser.getboolean("options","computeStatistics"):
        for theoPred in allPredictions:
            theoPred.computeStatistics()

    """ Define result list that collects all theoryPrediction objects."""
    maxcond = parser.getfloat("parameters", "maxcond")
    results = ioObjects.ResultList(allPredictions,maxcond)

    if not results.isEmpty():
        outputStatus.updateStatus(1)
        masterPrinter.addObj(results)
    else:
        outputStatus.updateStatus(0) # no results after enforcing maxcond

    if parser.getboolean("options", "testCoverage"):
        """ Testing coverage of model point, add results to the output file """
        if  parser.has_option("options","coverageSqrts"):
            sqrts = parser.getfloat("options", "coverageSqrts")*TeV
        else:
            sqrts = None
        uncovered = coverage.Uncovered(smstoplist,sqrts=sqrts)
        masterPrinter.addObj(uncovered)

    return masterPrinter.flush()

def runSingleFile(inputFile, outputDir, parser, databaseVersion, listOfExpRes,
                    timeout, development, parameterFile):
    """
    Call testPoint on inputFile, write crash report in case of problems

    :parameter inputFile: path to input file
    :parameter outputDir: path to directory where output is be stored
    :parameter parser: ConfigParser storing information from parameter.ini file
    :parameter databaseVersion: Database version (printed to output file)
    :parameter listOfExpRes: list of ExpResult objects to be considered
    :parameter crashReport: if True, write crash report in case of problems
    :param timeout: set a timeout for one model point (0 means no timeout)
    :returns: output of printers
    """
    try:
        with timeOut.Timeout(timeout):
            return testPoint(inputFile, outputDir, parser, databaseVersion,
                             listOfExpRes)
    except Exception as e:
        crashReportFacility = crashReport.CrashReport()

        if development:
            print(crashReport.createStackTrace())
            raise e
        else:
            print(crashReport.createStackTrace())
            crashReportFacility.createCrashReportFile( inputFile, parameterFile )
            print(crashReportFacility.createUnknownErrorMessage())
    return None

def runSetOfFiles(inputFiles, outputDir, parser, databaseVersion, listOfExpRes,
                    timeout, development, parameterFile, jobnr ):
    """
    Loop over all input files in inputFiles with testPoint

    :parameter inputFiles: list of input files to be tested
    :parameter outputDir: path to directory where output is be stored
    :parameter parser: ConfigParser storing information from parameter.ini file
    :parameter databaseVersion: Database version (printed to output file)
    :parameter listOfExpRes: list of ExpResult objects to be considered
    :parameter development: turn on development mode (e.g. no crash report)
    :parameter parameterFile: parameter file, for crash reports
    :parameter jobnr: number of process, in parallel mode. mostly for debugging.
    :returns: printers output
    """
    a={}
    n=len(inputFiles)
    t_tot = 0. ## total time
    for i,inputFile in enumerate(inputFiles):
        txt=""
        sjob=""
        if jobnr>0:
            sjob="%d: " % jobnr
        if n>5: ## tell where we are in the list, if the list has more than 5 entries
            txt="[%s%d/%d] " % ( sjob, i+1, n )
            if i > 3: ## give the average time spent per point
                txt="[%s%d/%d, t~%.1fs] " % ( sjob, i+1, n, t_tot/float(i) )
        logger.info ( "Start testing %s%s" % (txt, os.path.relpath ( inputFile ) ) )
        t0=time.time()
        a[inputFile] = runSingleFile(inputFile, outputDir, parser, databaseVersion,
                                  listOfExpRes, timeout, development, parameterFile)
        t_tot += ( time.time() - t0 )
    return a

def _cleanList ( fileList, inDir ):
    """ clean up list of files """
    cleanedList = []
    for f in fileList:
        tmp = os.path.join(inDir, f )
        if not os.path.isfile ( tmp ):
            logger.info ( "%s does not exist or is not a file. Skipping it." % tmp )
            continue
        cleanedList.append( tmp )
    return cleanedList

def _determineNCPus ( cpus_wanted, n_files ):
    """ determine the number of CPUs that are to be used.
    :param cpus_wanted: number of CPUs specified in parameter file
    :param n_files: number of files to be run on
    :returns: number of CPUs that are to be used
    """
    ncpusAll = runtime.nCPUs()
    # ncpus = parser.getint("parameters", "ncpus")
    ncpus = cpus_wanted
    if ncpus == 0 or ncpus < -1:
        logger.error ( "Weird number of ncpus given in ini file: %d" % ncpus )
        sys.exit()
    if ncpus == -1 or ncpus > ncpusAll: ncpus = ncpusAll
    ncpus = min ( n_files, ncpus )
    return ncpus

def testPoints(fileList, inDir, outputDir, parser, databaseVersion,
                 listOfExpRes, timeout, development, parameterFile):
    """
    Loop over all input files in fileList with testPoint, using ncpus CPUs
    defined in parser

    :param fileList: list of input files to be tested
    :param inDir: path to directory where input files are stored
    :param outputDir: path to directory where output is stored
    :param parser: ConfigParser storing information from parameter.ini file
    :param databaseVersion: Database version (printed to output files)
    :param listOfExpRes: list of ExpResult objects to be considered
    :param timeout: set a timeout for one model point (0 means no timeout)
    :param development: turn on development mode (e.g. no crash report)
    :param parameterFile: parameter file, for crash reports
    :returns: printer(s) output, if not run in parallel mode
    """
    if len( fileList ) == 0:
        logger.error ( "no files given." )
        return None

    cleanedList = _cleanList ( fileList, inDir )
    if len(cleanedList) == 1:
        return runSingleFile ( cleanedList[0], outputDir, parser, databaseVersion,
                               listOfExpRes, timeout, development, parameterFile )
    ncpus = _determineNCPus ( parser.getint("parameters", "ncpus"), len(cleanedList) )
    logger.info ("Running SModelS on %d cores" % ncpus )

    if ncpus == 1:
        return runSetOfFiles( cleanedList, outputDir, parser, databaseVersion,
                              listOfExpRes, timeout, development, parameterFile, 0 )

    ### now split up for every fork
    chunkedFiles = [cleanedList[x::ncpus] for x in range(ncpus)]
    children = []
    for (i,chunk) in enumerate(chunkedFiles):
        pid=os.fork()
        logger.debug("Forking: %s %s %s " % ( i,pid,os.getpid() ) )
        if pid == 0:
            logger.debug("chunk #%d: pid %d (parent %d)." %
                    ( i, os.getpid(), os.getppid() ) )
            logger.debug( " `-> %s" % " ".join ( chunk ) )
            runSetOfFiles(chunk, outputDir, parser, databaseVersion,
                            listOfExpRes, timeout, development, parameterFile, i )
            os._exit(0) ## not sys.exit(), return, nor continue
        if pid < 0:
            logger.error ( "fork did not succeed! Pid=%d" % pid )
            sys.exit()
        if pid > 0:
            children.append ( pid )
    for child in children:
        r = os.waitpid ( child, 0 )
        logger.debug ( "child %d terminated: %s" % (child,r) )
    logger.debug ( "all children terminated" )
    logger.debug ( "returning no output, because we are in parallel mode" )
    return None

def checkForSemicolon ( strng, section, var ):
    if ";" in strng:
        logger.warning ( "A semicolon (;) has been found in [%s] %s, in your config file. If this was meant as comment, then please a space before it." % ( section, var) )

def loadDatabase(parser, db):
    """
    Load database

    :parameter parser: ConfigParser with path to database
    :parameter db: binary database object. If None, then database is loaded,
                   according to databasePath. If True, then database is loaded,
                   and text mode is forced.
    :returns: database object, database version

    """
    try:
        dp = parser.get ( "path", "databasePath" )
        logger.error ( "``[path] databasePath'' in ini file is deprecated; " \
           "use ``[database] path'' instead. (See e.g. smodels/etc/parameters_default.ini)" )
        parser.set ( "database", "path", dp )
    except Exception as e:
        ## path.databasePath not set. This is good.
        pass
    try:
        database = db
        # logger.error ( "database=db: %s" % database )
        if database in [ None, True ]:
            databasePath = parser.get( "database", "path" )
            checkForSemicolon ( databasePath, "database", "path" )
            discard_zeroes = True
            try:
                discard_zeroes = parser.getboolean( "database", "discardZeroes" )
            except Exception as e: ## too complicated to be more specific
                logger.info ( "database:discardZeroes is not given in config file. Defaulting to 'True'." )
            force_load=None
            if database == True: force_load="txt"
            if os.path.isfile ( databasePath ):
                force_load="pcl"
            database = Database( databasePath, force_load=force_load, \
                                 discard_zeroes = discard_zeroes )
        databaseVersion = database.databaseVersion
    except DatabaseNotFoundException:
        logger.error("Database not found in ``%s''" % os.path.realpath(databasePath))
        sys.exit()
    return database, databaseVersion

def loadDatabaseResults(parser, database):
    """
    Load database entries specified in parser

    :parameter parser: ConfigParser, containing analysis and txnames selection
    :parameter database: Database object
    :returns: List of experimental results

    """
    """ In case that a list of analyses or txnames are given, retrieve list """
    tmp = parser.get("database", "analyses").split(",")
    analyses = [ x.strip() for x in tmp ]
    tmp_tx = parser.get("database", "txnames").split(",")
    txnames = [ x.strip() for x in tmp_tx ]
    if parser.get("database", "dataselector") == "efficiencyMap":
        dataTypes = ['efficiencyMap']
        datasetIDs = ['all']
    elif parser.get("database", "dataselector") == "upperLimit":
        dataTypes = ['upperLimit']
        datasetIDs = ['all']
    else:
        dataTypes = ['all']
        tmp_dIDs = parser.get("database", "dataselector").split(",")
        datasetIDs = [ x.strip() for x in tmp_dIDs ]

    useSuperseded=False
    useNonValidated=False
    if parser.has_option("database","useSuperseded"):
        useSuperseded = parser.getboolean("database", "usesuperseded")
    if parser.has_option("database","useNonValidated"):
        useNonValidated = parser.getboolean("database", "usenonvalidated")
    if useSuperseded:
        logger.info('Including superseded results')
    if useNonValidated:
        logger.info('Including non-validated results')


    """ Load analyses """

    ret = database.getExpResults(analysisIDs=analyses, txnames=txnames,
                                 datasetIDs=datasetIDs, dataTypes=dataTypes,
                                 useSuperseded=useSuperseded, useNonValidated=useNonValidated)
    return ret

def getParameters(parameterFile):
    """
    Read parameter file, exit in case of errors

    :parameter parameterFile: Path to parameter File
    :returns: ConfigParser read from parameterFile

    """
    try:
        parser = ConfigParser( inline_comment_prefixes=( ';', ) )
    except Exception as e:
        parser = SafeConfigParser()
    ret=parser.read(parameterFile)
    if ret == []:
        logger.error ( "No such file or directory: '%s'" % parameterFile )
        sys.exit()
    return parser

def getAllInputFiles(inFile):
    """
    Given inFile, return list of all input files

    :parameter inFile: Path to input file or directory containing input files
    :returns: List of all input files

    """
    if os.path.isdir(inFile):
        fileList = os.listdir(inFile)
        return fileList, inFile
    fileList = [ os.path.basename ( inFile ) ]
    return fileList, os.path.dirname ( inFile )<|MERGE_RESOLUTION|>--- conflicted
+++ resolved
@@ -115,15 +115,10 @@
         pass
     for expResult in listOfExpRes:
         theorypredictions = theoryPredictionsFor( expResult, smstoplist,
-<<<<<<< HEAD
                     useBestDataset=True, combinedResults=combineResults,
                     marginalize=False )
-        if not theorypredictions: continue
-=======
-                    useBestDataset=True, combinedResults=combineResults )
         if not theorypredictions:
             continue
->>>>>>> 8ef94fd3
         allPredictions += theorypredictions._theoryPredictions
 
     """Compute chi-square and likelihood"""
