#!/usr/bin/env python

"""
.. module:: tools.modelTester
   :synopsis: Functions to test (a set of) points, handling decomposition,
              result and coverage checks, parallelisation.

.. moduleauthor:: Ursula Laa <ursula.laa@lpsc.in2p3.fr>
.. moduleauthor:: Wolfgang Waltenberger <wolfgang.waltenberger@gmail.com>

"""

from smodels.tools import ioObjects
from smodels.tools import coverage, runtime
from smodels.theory import slhaDecomposer
from smodels.theory import lheDecomposer
from smodels.theory.theoryPrediction import theoryPredictionsFor, TheoryPredictionList
from smodels.theory.exceptions import SModelSTheoryError as SModelSError
from smodels.tools import crashReport, timeOut 
from smodels.tools.printer import MPrinter
import os
import sys
import time
try:
    from ConfigParser import SafeConfigParser
except ImportError as e:
    from configparser import ConfigParser
<<<<<<< HEAD
from smodels.tools.physicsUnits import GeV, fb
=======
from smodels.tools.physicsUnits import GeV, fb, TeV
>>>>>>> c24d37e3
from smodels.experiment.exceptions import DatabaseNotFoundException
from smodels.experiment.databaseObj import Database, ExpResultList
from smodels.tools.smodelsLogging import logger

def testPoint(inputFile, outputDir, parser, databaseVersion, listOfExpRes):
    """
    Test model point defined in input file (running decomposition, check
    results, test coverage)

    :parameter inputFile: path to input file
    :parameter outputDir: path to directory where output is be stored
    :parameter parser: ConfigParser storing information from parameters file
    :parameter databaseVersion: Database version (printed to output file)
    :parameter listOfExpRes: list of ExpResult objects to be considered
    :returns: output of printers
    """

    """Get run parameters and options from the parser"""
    sigmacut = parser.getfloat("parameters", "sigmacut") * fb
    minmassgap = parser.getfloat("parameters", "minmassgap") * GeV
    inputType = runtime.filetype ( inputFile )


    """Setup output printers"""
    masterPrinter = MPrinter()
    masterPrinter.setPrinterOptions(parser)
    masterPrinter.setOutPutFiles(os.path.join(outputDir, os.path.basename(inputFile)))  
    
    """ Add list of analyses loaded to printer"""
    masterPrinter.addObj(ExpResultList(listOfExpRes))

    """Check input file for errors"""
    inputStatus = ioObjects.FileStatus()
    if parser.getboolean("options", "checkInput"):
        inputStatus.checkFile( inputFile, sigmacut)
    """Initialize output status and exit if there were errors in the input"""
    outputStatus = ioObjects.OutputStatus(inputStatus.status, inputFile,
            dict(parser.items("parameters")), databaseVersion)
    masterPrinter.addObj(outputStatus)              
    if outputStatus.status < 0:          
        return masterPrinter.flush()
    

    """
    Decompose input file
    ====================
    """
    try:
        """ Decompose input SLHA file, store the output elements in smstoplist """
        if inputType == 'slha':
            smstoplist = slhaDecomposer.decompose(inputFile, sigmacut,
                    doCompress=parser.getboolean("options", "doCompress"),
                    doInvisible=parser.getboolean("options", "doInvisible"),
                    minmassgap=minmassgap)
        else:
            smstoplist = lheDecomposer.decompose(inputFile,
                    doCompress=parser.getboolean("options", "doCompress"),
                    doInvisible=parser.getboolean("options", "doInvisible"),
                    minmassgap=minmassgap)
    except SModelSError as e:
        print ( "Exception %s %s" % ( e, type(e) ) )
        """ Update status to fail, print error message and exit """
        outputStatus.updateStatus(-1)
        return masterPrinter.flush()

    """ Print Decomposition output.
        If no topologies with sigma > sigmacut are found, update status, write
        output file, stop running """
    if not smstoplist:
        outputStatus.updateStatus(-3)
        return masterPrinter.flush()

    masterPrinter.addObj(smstoplist)
    

    """
    Compute theory predictions
    ====================================================
    """

    """ Get theory prediction for each analysis and print basic output """
    allPredictions = []
    for expResult in listOfExpRes:
        theorypredictions = theoryPredictionsFor(expResult, smstoplist)
        if not theorypredictions: continue
        allPredictions += theorypredictions._theoryPredictions
    
    """Compute chi-square and likelihood"""
    if parser.getboolean("options","computeStatistics"):
        for theoPred in allPredictions:
            theoPred.computeStatistics()

    """ Define result list that collects all theoryPrediction objects."""
    maxcond = parser.getfloat("parameters", "maxcond")
    results = ioObjects.ResultList(allPredictions,maxcond)

    if not results.isEmpty():
        outputStatus.updateStatus(1)
        masterPrinter.addObj(results)
    else:
        outputStatus.updateStatus(0) # no results after enforcing maxcond

    if parser.getboolean("options", "testCoverage"):
        """ Testing coverage of model point, add results to the output file """
        if  parser.has_option("options","coverageSqrts"):
            sqrts = parser.getfloat("options", "coverageSqrts")*TeV
        else:
            sqrts = None
        uncovered = coverage.Uncovered(smstoplist,sqrts=sqrts)
        masterPrinter.addObj(uncovered)
    
    return masterPrinter.flush()

def runSingleFile(inputFile, outputDir, parser, databaseVersion, listOfExpRes,
                    timeout, development, parameterFile):
    """
    Call testPoint on inputFile, write crash report in case of problems

    :parameter inputFile: path to input file
    :parameter outputDir: path to directory where output is be stored
    :parameter parser: ConfigParser storing information from parameter.ini file
    :parameter databaseVersion: Database version (printed to output file)
    :parameter listOfExpRes: list of ExpResult objects to be considered
    :parameter crashReport: if True, write crash report in case of problems
    :param timeout: set a timeout for one model point (0 means no timeout)
    :returns: output of printers
    """
    try:
        with timeOut.Timeout(timeout):
            return testPoint(inputFile, outputDir, parser, databaseVersion,
                             listOfExpRes)
    except Exception as e:
        crashReportFacility = crashReport.CrashReport()
         
        if development:
            print(crashReport.createStackTrace())
            raise e
        else:
            print(crashReport.createStackTrace())
            crashReportFacility.createCrashReportFile( inputFile, parameterFile )
            print(crashReportFacility.createUnknownErrorMessage())
    return None

def runSetOfFiles(inputFiles, outputDir, parser, databaseVersion, listOfExpRes,
                    timeout, development, parameterFile):
    """
    Loop over all input files in inputFiles with testPoint

    :parameter inputFiles: list of input files to be tested
    :parameter outputDir: path to directory where output is be stored
    :parameter parser: ConfigParser storing information from parameter.ini file
    :parameter databaseVersion: Database version (printed to output file)
    :parameter listOfExpRes: list of ExpResult objects to be considered
    :parameter development: turn on development mode (e.g. no crash report)
    :parameter parameterFile: parameter file, for crash reports
    :returns: printers output
    """
    a={}
    for inputFile in inputFiles:
        a[inputFile] = runSingleFile(inputFile, outputDir, parser, databaseVersion,
                                  listOfExpRes, timeout, development, parameterFile)
    return a

def testPoints(fileList, inDir, outputDir, parser, databaseVersion,
                 listOfExpRes, timeout, development, parameterFile):
    """
    Loop over all input files in fileList with testPoint, using ncpus CPUs
    defined in parser

    :param fileList: list of input files to be tested
    :param inDir: path to directory where input files are stored
    :param outputDir: path to directory where output is stored
    :param parser: ConfigParser storing information from parameter.ini file
    :param databaseVersion: Database version (printed to output files)
    :param listOfExpRes: list of ExpResult objects to be considered
    :param timeout: set a timeout for one model point (0 means no timeout)
    :param development: turn on development mode (e.g. no crash report)
    :param parameterFile: parameter file, for crash reports
    :returns: printer(s) output, if not run in parallel mode
    """

    if len( fileList ) == 0:
        logger.error ( "no files given." )
        return None
    if len(fileList ) == 1:
        return runSingleFile ( fileList[0], outputDir, parser, databaseVersion,
                               listOfExpRes, timeout, development, parameterFile )

    """ loop over input files and run SModelS """
    ncpusAll = runtime.nCPUs()
    ncpus = parser.getint("parameters", "ncpus")
    if ncpus == 0 or ncpus < -1:
        logger.error ( "Weird number of ncpus given in ini file: %d" % ncpus )
        sys.exit()
    if ncpus == -1 or ncpus > ncpusAll: ncpus = ncpusAll
    logger.info ("Running SModelS on %d cores" % ncpus )

    cleanedList = []
    for f in fileList:
        tmp = os.path.join(inDir, f )
        if not os.path.isfile ( tmp ):
            logger.info ( "%s does not exist or is not a file. Skipping it." % tmp )
            continue
        cleanedList.append( tmp )

    if ncpus == 1:
        return runSetOfFiles( cleanedList, outputDir, parser, databaseVersion,
                              listOfExpRes, timeout, development, parameterFile )

    ### now split up for every fork
    chunkedFiles = [cleanedList[x::ncpus] for x in range(ncpus)]
    children = []
    for (i,chunk) in enumerate(chunkedFiles):
        pid=os.fork()
        logger.debug("Forking: %s %s %s " % ( i,pid,os.getpid() ) )
        if pid == 0:
            logger.debug("chunk #%d: pid %d (parent %d)." %
                    ( i, os.getpid(), os.getppid() ) )
            logger.debug( " `-> %s" % " ".join ( chunk ) )
            runSetOfFiles(chunk, outputDir, parser, databaseVersion, 
                            listOfExpRes, timeout, development, parameterFile)
            os._exit(0) ## not sys.exit(), return, nor continue
        if pid < 0:
            logger.error ( "fork did not succeed! Pid=%d" % pid )
            sys.exit()
        if pid > 0:
            children.append ( pid )
    for child in children:
        r = os.waitpid ( child, 0 )
        logger.debug ( "child %d terminated: %s" % (child,r) )
    logger.debug ( "all children terminated" )
    logger.debug ( "returning no output, because we are in parallel mode" )
    return None

def loadDatabase(parser, db):
    """
    Load database
    
    :parameter parser: ConfigParser with path to database
    :parameter db: binary database object. If None, then database is loaded,
                   according to databasePath. If True, then database is loaded,
                   and text mode is forced.
    :returns: database object, database version
        
    """
    try:
        dp = parser.get ( "path", "databasePath" )
        logger.error ( "``[path] databasePath'' in ini file is deprecated; " \
           "use ``[database] path'' instead. (See e.g. smodels/etc/parameters_default.ini)" )
        parser.set ( "database", "path", dp )
    except Exception as e:
        ## path.databasePath not set. This is good.
        pass
    try:
        database = db
        # logger.error ( "database=db: %s" % database )
        if database in [ None, True ]:
            databasePath = parser.get( "database", "path" )
            discard_zeroes = parser.getboolean( "database", "discardZeroes" )
            force_load=None
            if database == True: force_load="txt"
            if os.path.isfile ( databasePath ):
                force_load="pcl"
            database = Database( databasePath, force_load=force_load, \
                                 discard_zeroes = discard_zeroes )
        databaseVersion = database.databaseVersion
    except DatabaseNotFoundException:
        logger.error("Database not found in %s" % os.path.realpath(databasePath))
        sys.exit()
    return database, databaseVersion

def loadDatabaseResults(parser, database):
    """
    Load database entries specified in parser
    
    :parameter parser: ConfigParser, containing analysis and txnames selection
    :parameter database: Database object
    :returns: List of experimental results
        
    """
    """ In case that a list of analyses or txnames are given, retrieve list """
    tmp = parser.get("database", "analyses").split(",")
    analyses = [ x.strip() for x in tmp ]
    tmp_tx = parser.get("database", "txnames").split(",")
    txnames = [ x.strip() for x in tmp_tx ]
    if parser.get("database", "dataselector") == "efficiencyMap":
        dataTypes = ['efficiencyMap']
        datasetIDs = ['all']
    elif parser.get("database", "dataselector") == "upperLimit":
        dataTypes = ['upperLimit']
        datasetIDs = ['all']
    else:
        dataTypes = ['all']
        tmp_dIDs = parser.get("database", "dataselector").split(",")
        datasetIDs = [ x.strip() for x in tmp_dIDs ]
    
    useSuperseded=False
    useNonValidated=False
    if parser.has_option("database","useSuperseded"):
        useSuperseded = parser.getboolean("database", "usesuperseded")        
    if parser.has_option("database","useNonValidated"):
        useNonValidated = parser.getboolean("database", "usenonvalidated")
    if useSuperseded:
        logger.info('Including superseded results')
    if useNonValidated:
        logger.info('Including non-validated results')


    """ Load analyses """

    ret = database.getExpResults(analysisIDs=analyses, txnames=txnames, 
                                 datasetIDs=datasetIDs, dataTypes=dataTypes,
                                 useSuperseded=useSuperseded, useNonValidated=useNonValidated)
    return ret

def getParameters(parameterFile):
    """
    Read parameter file, exit in case of errors
    
    :parameter parameterFile: Path to parameter File
    :returns: ConfigParser read from parameterFile
        
    """
    try:
        parser = ConfigParser( inline_comment_prefixes=( ';', ) )
    except Exception as e:
        parser = SafeConfigParser()
    ret=parser.read(parameterFile)
    if ret == []:
        logger.error ( "No such file or directory: '%s'" % parameterFile )
        sys.exit()
    return parser

def getAllInputFiles(inFile):
    """
    Given inFile, return list of all input files
    
    :parameter inFile: Path to input file or directory containing input files
    :returns: List of all input files
        
    """
    if os.path.isdir(inFile):
        fileList = os.listdir(inFile)
    else: fileList = [inFile]
    return fileList<|MERGE_RESOLUTION|>--- conflicted
+++ resolved
@@ -25,11 +25,7 @@
     from ConfigParser import SafeConfigParser
 except ImportError as e:
     from configparser import ConfigParser
-<<<<<<< HEAD
-from smodels.tools.physicsUnits import GeV, fb
-=======
 from smodels.tools.physicsUnits import GeV, fb, TeV
->>>>>>> c24d37e3
 from smodels.experiment.exceptions import DatabaseNotFoundException
 from smodels.experiment.databaseObj import Database, ExpResultList
 from smodels.tools.smodelsLogging import logger
