--- conflicted
+++ resolved
@@ -11,11 +11,11 @@
 
 """
 
-from experiment import smsHelpers
+from . import smsHelpers
 from tools.physicsUnits import addunit, rmvunit
 from tools import physicsUnits, rcFile
-from experiment.experimentExceptions import MetaInfoError
-from experiment.smsHelpers import databaseVersion, getRun
+from .experimentExceptions import MetaInfoError
+from .smsHelpers import databaseVersion, getRun
 import logging                                                                  
                                                                                 
 logger = logging.getLogger(__name__)
@@ -385,20 +385,6 @@
     if not axes:
         return False
     hasDict = smsHelpers.hasDictionary (analysis, run2)
-<<<<<<< HEAD
-    for a in axes:
-        mzname = None
-        if a['mz'] and len(a['mz']): mzname = a['mz'][0]
-        toponame = smsInterpolation.getHistName(topo, mzname)
-        if hasDict:
-            Dict = smsHelpers.getUpperLimitDictionary (analysis, toponame, run2)
-            if not Dict or len(Dict) == 0:
-                return False
-            continue
-        else:
-            return False
-    return True
-=======
     if not hasDict: return False
     return smsHelpers.hasDictionary (analysis, run2, topo )
     ### FIXME why so complicated???
@@ -415,7 +401,6 @@
     #        return False
 
     #return True
->>>>>>> a2c5273d
 
 
 def getaxes(analysis, topo=None, run=None):
