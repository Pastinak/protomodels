#!/usr/bin/env python

"""
.. module:: databaseLoader
   :synopsis: When running the complete test suite, we need to
              load the database only once

.. moduleauthor:: Wolfgang Waltenberger <wolfgang.waltenberger@gmail.com>

"""

import sys
sys.path.insert(0,"../")
from smodels.experiment.databaseObj import Database
<<<<<<< HEAD
=======
# database = Database ( "./database/database.pcl" )
>>>>>>> 34dabef2
database = Database ( "./database/database%d.pcl" % int ( sys.version[0] ) )<|MERGE_RESOLUTION|>--- conflicted
+++ resolved
@@ -12,8 +12,5 @@
 import sys
 sys.path.insert(0,"../")
 from smodels.experiment.databaseObj import Database
-<<<<<<< HEAD
-=======
 # database = Database ( "./database/database.pcl" )
->>>>>>> 34dabef2
 database = Database ( "./database/database%d.pcl" % int ( sys.version[0] ) )