#!/usr/bin/env python

<<<<<<< HEAD
"""
.. module:: smodelsTools
   :synopsis: Command line program for SModelS tools.

.. moduleauthor:: Wolfgang Magerl <wolfgang.magerl@gmail.com>
.. moduleauthor:: Wolfgang Waltenberger <wolfgang.waltenberger@gmail.com>

"""

from __future__ import print_function
import argparse
from smodels.tools import xsecComputer
from smodels.tools import slhaChecks, lheChecks, databaseBrowser, toolBox
from smodels.tools import smodelsLogging


def main():
    parser = argparse.ArgumentParser(description="SModelS-tools command line tool.")

    parser.add_argument('-v','--verbose', help='verbosity level. '
                        'accepted values are: debug, info, warning, error.',
                                    default = "info", type = str )

    subparsers = parser.add_subparsers(dest='subparser_name')

    installation = subparsers.add_parser('installation', description="Print installation setup and exit.")
    xseccomputer = subparsers.add_parser('xseccomputer', description="Compute MSSM cross sections for a SLHA file.")
    xseccomputer.add_argument('-s', '--sqrts', nargs='+', action='append',
        help="sqrt(s) TeV. Can supply more than one value. Default is both 8 and 13.",
        type=int, default=[])
    xseccomputer.add_argument('-e', '--nevents', type=int, default=10000,
        help="number of events to be simulated.")
    xseccomputer.add_argument('-v', '--verbosity', type=str, default="info",
        help="Verbosity (debug, info, warning, error)")
    xseccomputer.add_argument('-c', '--ncpus', type=int, default=-1,
        help="number of cores to be used simultaneously. -1 means 'all'. ")
    xseccomputer.add_argument('-p', '--tofile', action='store_true',
        help="write cross sections to file")
    xseccomputer.add_argument('-q', '--query', action='store_true',
        help="only query if there are cross sections in the file")
    xseccomputer.add_argument('-k', '--keep', action='store_true',
        help="do not unlink temporary directory")
    xseccomputer.add_argument('-n', '--NLO', action='store_true',
        help="compute at the NLO level (default is LO)")
    xseccomputer.add_argument('-N', '--NLL', help="compute at the NLO+NLL level (takes precedence over NLO, default is LO)", action='store_true')
    xseccomputer.add_argument('-O', '--LOfromSLHA', help="use LO cross sections from file to compute the NLO or NLL cross sections", action='store_true')
    xseccomputer.add_argument('-f', '--filename', required=True,
            help="SLHA file to compute cross sections for. "
            "If a directory is given, compute cross sections for all files in directory." )

    slhachecker = subparsers.add_parser('slhachecker', description="Perform several checks on a SLHA file.")
    slhachecker.add_argument('-xS', '--xsec', help='turn off the check for xsection blocks', action='store_false')
    slhachecker.add_argument('-lsp', '--lsp', help='turn off the check for charged lsp', action='store_false')
    slhachecker.add_argument('-longlived', '--longlived', help='turn off the check for stable charged particles and visible displaced vertices', action='store_false')
    slhachecker.add_argument('-m', '--displacement', help='give maximum displacement of secondary vertex in m', default=.001, type=float)
    slhachecker.add_argument('-s', '--sigmacut', help='give sigmacut in fb', default=.03, type=float)
    slhachecker.add_argument('-illegal', '--illegal', help='turn on check for kinematically forbidden decays', action='store_true')
    slhachecker.add_argument('-dB', '--decayBlocks', help='turn off the check for missing decay blocks', action='store_false')
    slhachecker.add_argument('-f', '--filename', help='name of input SLHA file', required=True)

    lhechecker = subparsers.add_parser('lhechecker', description="Check if the input file has LHE format.")
    lhechecker.add_argument('-f', '--filename', help='name of input LHE file', required=True)

    dbBrowser = subparsers.add_parser('database-browser', description="Interface for browsing the Database.")
    dbBrowser.add_argument('-p', '--path_to_database', help='path to SModelS database', required=True)
    dbBrowser.add_argument('-t', '--text', help='load text database, dont even search for binary database file', action='store_true')

    toolbox = subparsers.add_parser( 'toolbox', description=
								                     "Facility to control external dependencies")
    toolbox.add_argument('-n', '--nocolors', help='turn off colors',
                           action='store_true')
    toolbox.add_argument('-l', '--long', help='long output lines',
                           action='store_true')
    toolbox.add_argument('-m', '--make', help='compile packages if needed',
                           action='store_true')
    args = parser.parse_args()

    smodelsLogging.setLogLevel ( args.verbose )

    if args.subparser_name == 'installation':
        from smodels import installation
        import sys, os
        print ( installation.banner() )
        print ( "SModelS version:", installation.version() )
        print ( "Installation directory:",installation.installDirectory() )
        path = os.path.abspath(os.path.realpath(__file__))
        print ( "This binary:",path )
        sys.exit()
    if args.subparser_name == 'toolbox':
        toolBox.main ( args )
    if args.subparser_name == 'xseccomputer':
        xsecComputer.main(args)
    if args.subparser_name == 'slhachecker':
        slhaChecks.main(args)
    if args.subparser_name == 'lhechecker':
        lheChecks.main(args)
    if args.subparser_name == 'database-browser':
        databaseBrowser.main(args)

if __name__ == '__main__':
    main()
=======
from smodels.tools.smodelsTools import main
main()
>>>>>>> 28ba16d0
<|MERGE_RESOLUTION|>--- conflicted
+++ resolved
@@ -1,108 +1,4 @@
 #!/usr/bin/env python
 
-<<<<<<< HEAD
-"""
-.. module:: smodelsTools
-   :synopsis: Command line program for SModelS tools.
-
-.. moduleauthor:: Wolfgang Magerl <wolfgang.magerl@gmail.com>
-.. moduleauthor:: Wolfgang Waltenberger <wolfgang.waltenberger@gmail.com>
-
-"""
-
-from __future__ import print_function
-import argparse
-from smodels.tools import xsecComputer
-from smodels.tools import slhaChecks, lheChecks, databaseBrowser, toolBox
-from smodels.tools import smodelsLogging
-
-
-def main():
-    parser = argparse.ArgumentParser(description="SModelS-tools command line tool.")
-
-    parser.add_argument('-v','--verbose', help='verbosity level. '
-                        'accepted values are: debug, info, warning, error.',
-                                    default = "info", type = str )
-
-    subparsers = parser.add_subparsers(dest='subparser_name')
-
-    installation = subparsers.add_parser('installation', description="Print installation setup and exit.")
-    xseccomputer = subparsers.add_parser('xseccomputer', description="Compute MSSM cross sections for a SLHA file.")
-    xseccomputer.add_argument('-s', '--sqrts', nargs='+', action='append',
-        help="sqrt(s) TeV. Can supply more than one value. Default is both 8 and 13.",
-        type=int, default=[])
-    xseccomputer.add_argument('-e', '--nevents', type=int, default=10000,
-        help="number of events to be simulated.")
-    xseccomputer.add_argument('-v', '--verbosity', type=str, default="info",
-        help="Verbosity (debug, info, warning, error)")
-    xseccomputer.add_argument('-c', '--ncpus', type=int, default=-1,
-        help="number of cores to be used simultaneously. -1 means 'all'. ")
-    xseccomputer.add_argument('-p', '--tofile', action='store_true',
-        help="write cross sections to file")
-    xseccomputer.add_argument('-q', '--query', action='store_true',
-        help="only query if there are cross sections in the file")
-    xseccomputer.add_argument('-k', '--keep', action='store_true',
-        help="do not unlink temporary directory")
-    xseccomputer.add_argument('-n', '--NLO', action='store_true',
-        help="compute at the NLO level (default is LO)")
-    xseccomputer.add_argument('-N', '--NLL', help="compute at the NLO+NLL level (takes precedence over NLO, default is LO)", action='store_true')
-    xseccomputer.add_argument('-O', '--LOfromSLHA', help="use LO cross sections from file to compute the NLO or NLL cross sections", action='store_true')
-    xseccomputer.add_argument('-f', '--filename', required=True,
-            help="SLHA file to compute cross sections for. "
-            "If a directory is given, compute cross sections for all files in directory." )
-
-    slhachecker = subparsers.add_parser('slhachecker', description="Perform several checks on a SLHA file.")
-    slhachecker.add_argument('-xS', '--xsec', help='turn off the check for xsection blocks', action='store_false')
-    slhachecker.add_argument('-lsp', '--lsp', help='turn off the check for charged lsp', action='store_false')
-    slhachecker.add_argument('-longlived', '--longlived', help='turn off the check for stable charged particles and visible displaced vertices', action='store_false')
-    slhachecker.add_argument('-m', '--displacement', help='give maximum displacement of secondary vertex in m', default=.001, type=float)
-    slhachecker.add_argument('-s', '--sigmacut', help='give sigmacut in fb', default=.03, type=float)
-    slhachecker.add_argument('-illegal', '--illegal', help='turn on check for kinematically forbidden decays', action='store_true')
-    slhachecker.add_argument('-dB', '--decayBlocks', help='turn off the check for missing decay blocks', action='store_false')
-    slhachecker.add_argument('-f', '--filename', help='name of input SLHA file', required=True)
-
-    lhechecker = subparsers.add_parser('lhechecker', description="Check if the input file has LHE format.")
-    lhechecker.add_argument('-f', '--filename', help='name of input LHE file', required=True)
-
-    dbBrowser = subparsers.add_parser('database-browser', description="Interface for browsing the Database.")
-    dbBrowser.add_argument('-p', '--path_to_database', help='path to SModelS database', required=True)
-    dbBrowser.add_argument('-t', '--text', help='load text database, dont even search for binary database file', action='store_true')
-
-    toolbox = subparsers.add_parser( 'toolbox', description=
-								                     "Facility to control external dependencies")
-    toolbox.add_argument('-n', '--nocolors', help='turn off colors',
-                           action='store_true')
-    toolbox.add_argument('-l', '--long', help='long output lines',
-                           action='store_true')
-    toolbox.add_argument('-m', '--make', help='compile packages if needed',
-                           action='store_true')
-    args = parser.parse_args()
-
-    smodelsLogging.setLogLevel ( args.verbose )
-
-    if args.subparser_name == 'installation':
-        from smodels import installation
-        import sys, os
-        print ( installation.banner() )
-        print ( "SModelS version:", installation.version() )
-        print ( "Installation directory:",installation.installDirectory() )
-        path = os.path.abspath(os.path.realpath(__file__))
-        print ( "This binary:",path )
-        sys.exit()
-    if args.subparser_name == 'toolbox':
-        toolBox.main ( args )
-    if args.subparser_name == 'xseccomputer':
-        xsecComputer.main(args)
-    if args.subparser_name == 'slhachecker':
-        slhaChecks.main(args)
-    if args.subparser_name == 'lhechecker':
-        lheChecks.main(args)
-    if args.subparser_name == 'database-browser':
-        databaseBrowser.main(args)
-
-if __name__ == '__main__':
-    main()
-=======
 from smodels.tools.smodelsTools import main
-main()
->>>>>>> 28ba16d0
+main()